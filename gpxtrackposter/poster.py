"""Create a poster from track data."""
<<<<<<< HEAD
# Copyright 2016-2023 Florian Pigorsch & Contributors. All rights reserved.
=======
# Copyright 2016-2022 Florian Pigorsch & Contributors. All rights reserved.
>>>>>>> 3b62af57
#
# Use of this source code is governed by a MIT-style
# license that can be found in the LICENSE file.

import gettext
import locale
import logging
import typing
from collections import defaultdict

import pint  # type: ignore
import svgwrite  # type: ignore

from gpxtrackposter.quantity_range import QuantityRange
from gpxtrackposter.track import Track
from gpxtrackposter.units import Units
from gpxtrackposter.utils import format_float
from gpxtrackposter.xy import XY
from gpxtrackposter.year_range import YearRange

if typing.TYPE_CHECKING:
    # avoid circlic import
    from gpxtrackposter.tracks_drawer import TracksDrawer  # pylint: disable=cyclic-import

log = logging.getLogger(__name__)


class Poster:
    """Create a poster from track data.

    Attributes:
        _athlete: Name of athlete to be displayed on poster.
        _title: Title of poster.
        tracks_by_date: Tracks organized temporally if needed.
        tracks: List of tracks to be used in the poster.
        length_range: Range of lengths of tracks in poster.
        length_range_by_date: Range of lengths organized temporally.
        units: Length units to be used in poster.
        colors: Colors for various components of the poster.
        width: Poster width.
        height: Poster height.
        years: Years included in the poster.
        tracks_drawer: drawer used to draw the poster.

    Methods:
        set_tracks: Associate the Poster with a set of tracks
        draw: Draw the tracks on the poster.
        m2u: Convert meters to kilometers or miles based on units
        u: Return distance unit (km or mi)
    """

    def __init__(self) -> None:
        self._athlete: typing.Optional[str] = None
        self._title: typing.Optional[str] = None
        self.tracks_by_date: typing.Dict[str, typing.List[Track]] = defaultdict(list)
        self.year_tracks_date_count_dict: typing.Dict[int, int] = defaultdict(int)
        self.tracks: typing.List[Track] = []
        self.length_range = QuantityRange()
        self.length_range_by_date = QuantityRange()
        self.total_length_year_dict: typing.Dict[int, pint.Quantity] = defaultdict(int)  # type: ignore
        self.units = "metric"
        self.colors = {
            "background": "#222222",
            "text": "#FFFFFF",
            "special": "#FFFF00",
            "track": "#4DD2FF",
        }
        self.special_distance: typing.Dict[str, float] = {"special_distance1": 10, "special_distance2": 20}
        self.width = 200
        self.height = 300
        self.years = YearRange()
        self.tracks_drawer: typing.Optional["TracksDrawer"] = None
        self._trans: typing.Optional[typing.Callable[[str], str]] = None
        self.with_animation = False
        self.animation_time: int = 30
        self.set_language(None, None)

    def set_language(self, language: typing.Optional[str], localedir: typing.Optional[str]) -> None:
        if language:
            try:
                locale.setlocale(locale.LC_ALL, f"{language}.utf8")
            except locale.Error as e:
                log.warning("Unable to set the locale to %s (%s)", language, str(e))
                language = None

        # Fall-back to NullTranslations, if the specified language translation cannot be found.
        if language:
            lang = gettext.translation("gpxposter", localedir=localedir, languages=[language], fallback=True)
            if len(lang.info()) == 0:
                log.warning(
                    "Unable to load translations for %s from %s; falling back to the default translation.",
                    language,
                    localedir if localedir else "the system's default locale directory",
                )
        else:
            lang = gettext.NullTranslations()
        self._trans = lang.gettext

    def translate(self, s: str) -> str:
        if self._trans is None:
            return s
        return self._trans(s)

    def month_name(self, month: int) -> str:
        assert 1 <= month <= 12

        return [
            self.translate("January"),
            self.translate("February"),
            self.translate("March"),
            self.translate("April"),
            self.translate("May"),
            self.translate("June"),
            self.translate("July"),
            self.translate("August"),
            self.translate("September"),
            self.translate("October"),
            self.translate("November"),
            self.translate("December"),
        ][month - 1]

    def set_athlete(self, athlete: str) -> None:
        self._athlete = athlete

    def set_title(self, title: str) -> None:
        self._title = title

    def set_with_animation(self, with_animation: bool) -> None:
        self.with_animation = with_animation

    def set_animation_time(self, animation_time: int) -> None:
        self.animation_time = animation_time

    def set_tracks(self, tracks: typing.List[Track]) -> None:
        """Associate the set of tracks with this poster.

        In addition to setting self.tracks, also compute the necessary attributes for the Poster
        based on this set of tracks.
        """
        self.tracks = tracks
        self.tracks_by_date.clear()
        self.length_range.clear()
        self.length_range_by_date.clear()
        self.year_tracks_date_count_dict.clear()
        self._compute_years(tracks)
        for track in tracks:
            if not self.years.contains(track.start_time()):
                continue
            text_date = track.start_time().strftime("%Y-%m-%d")
            year = track.start_time().year
            if text_date not in self.tracks_by_date:
                self.year_tracks_date_count_dict[year] += 1
            self.tracks_by_date[text_date].append(track)
            self.length_range.extend(track.length())
        for date_tracks in self.tracks_by_date.values():
<<<<<<< HEAD
            length = pint.Quantity(sum(t.length() for t in date_tracks))
=======
            length = pint.quantity.Quantity(sum(t.length() for t in date_tracks))
>>>>>>> 3b62af57
            self.length_range_by_date.extend(length)

    def draw(self, drawer: "TracksDrawer", output: str) -> None:
        """Set the Poster's drawer and draw the tracks."""
        self.tracks_drawer = drawer
        d = svgwrite.Drawing(output, (f"{self.width}mm", f"{self.height}mm"))
        d.viewbox(width=self.width, height=self.height)
        d.add(d.rect((0, 0), (self.width, self.height), fill=self.colors["background"]))
        self._draw_header(d)
        self._draw_footer(d)
        self._draw_tracks(d, XY(self.width - 20, self.height - 30 - 30), XY(10, 30))
        d.save()

    def m2u(self, m: pint.Quantity) -> float:
        """Convert meters to kilometers or miles, according to units."""
        if self.units == "metric":
            return m.m_as(Units().km)
        return m.m_as(Units().mile)

    def u(self) -> str:
        """Return the unit of distance being used on the Poster."""
        if self.units == "metric":
            return self.translate("km")
        return self.translate("mi")

    def format_distance(self, d: pint.Quantity) -> str:
        """Formats a distance using the locale specific float format and the selected unit."""
        return format_float(self.m2u(d)) + " " + self.u()

    def _draw_tracks(self, d: svgwrite.Drawing, size: XY, offset: XY) -> None:
        assert self.tracks_drawer

        g = d.g(id="tracks")
        d.add(g)

        self.tracks_drawer.draw(d, g, size, offset)

    def _draw_header(self, d: svgwrite.Drawing) -> None:
        g = d.g(id="header")
        d.add(g)

        text_color = self.colors["text"]
        title_style = "font-size:12px; font-family:Arial; font-weight:bold;"
        assert self._title is not None
        g.add(d.text(self._title, insert=(10, 20), fill=text_color, style=title_style))

    def _draw_footer(self, d: svgwrite.Drawing) -> None:
        g = d.g(id="footer")
        d.add(g)

        text_color = self.colors["text"]
        header_style = "font-size:4px; font-family:Arial"
        value_style = "font-size:9px; font-family:Arial"
        small_value_style = "font-size:3px; font-family:Arial"

        (
            total_length,
            average_length,
            length_range,
            weeks,
        ) = self._compute_track_statistics()

        g.add(
            d.text(
                self.translate("ATHLETE"),
                insert=(10, self.height - 20),
                fill=text_color,
                style=header_style,
            )
        )
        g.add(
            d.text(
                self._athlete,
                insert=(10, self.height - 10),
                fill=text_color,
                style=value_style,
            )
        )
        g.add(
            d.text(
                self.translate("STATISTICS"),
                insert=(120, self.height - 20),
                fill=text_color,
                style=header_style,
            )
        )
        g.add(
            d.text(
                self.translate("Number") + f": {len(self.tracks)}",
                insert=(120, self.height - 15),
                fill=text_color,
                style=small_value_style,
            )
        )
        weekly = len(self.tracks) / weeks if weeks else 0.0
        g.add(
            d.text(
                self.translate("Weekly") + ": " + format_float(weekly),
                insert=(120, self.height - 10),
                fill=text_color,
                style=small_value_style,
            )
        )
        g.add(
            d.text(
                self.translate("Total") + ": " + self.format_distance(total_length),
                insert=(141, self.height - 15),
                fill=text_color,
                style=small_value_style,
            )
        )
        g.add(
            d.text(
                self.translate("Avg") + ": " + self.format_distance(average_length),
                insert=(141, self.height - 10),
                fill=text_color,
                style=small_value_style,
            )
        )
        if length_range.is_valid():
            min_length = length_range.lower()
            max_length = length_range.upper()
            assert min_length is not None
            assert max_length is not None
        else:
<<<<<<< HEAD
            min_length = pint.Quantity(0.0)
            max_length = pint.Quantity(0.0)
=======
            min_length = pint.quantity.Quantity(0.0, "meter")
            max_length = pint.quantity.Quantity(0.0, "meter")
>>>>>>> 3b62af57
        g.add(
            d.text(
                self.translate("Min") + ": " + self.format_distance(min_length),
                insert=(167, self.height - 15),
                fill=text_color,
                style=small_value_style,
            )
        )
        g.add(
            d.text(
                self.translate("Max") + ": " + self.format_distance(max_length),
                insert=(167, self.height - 10),
                fill=text_color,
                style=small_value_style,
            )
        )

    def _compute_track_statistics(
        self,
    ) -> typing.Tuple[pint.Quantity, pint.Quantity, QuantityRange, int]:
        length_range = QuantityRange()
        total_length = 0.0 * Units().meter
        self.total_length_year_dict.clear()
        weeks = {}
        for t in self.tracks:
            total_length += t.length()
            self.total_length_year_dict[t.start_time().year] += t.length()
            length_range.extend(t.length())
            # time.isocalendar()[1] -> week number
            weeks[(t.start_time().year, t.start_time().isocalendar()[1])] = 1
        average_length = total_length / len(self.tracks) if self.tracks else 0.0 * Units().meter
        return (
            total_length,
            average_length,
            length_range,
            len(weeks),
        )

    def _compute_years(self, tracks: typing.List[Track]) -> None:
        self.years.clear()
        for t in tracks:
            self.years.add(t.start_time())<|MERGE_RESOLUTION|>--- conflicted
+++ resolved
@@ -1,9 +1,5 @@
 """Create a poster from track data."""
-<<<<<<< HEAD
 # Copyright 2016-2023 Florian Pigorsch & Contributors. All rights reserved.
-=======
-# Copyright 2016-2022 Florian Pigorsch & Contributors. All rights reserved.
->>>>>>> 3b62af57
 #
 # Use of this source code is governed by a MIT-style
 # license that can be found in the LICENSE file.
@@ -159,11 +155,7 @@
             self.tracks_by_date[text_date].append(track)
             self.length_range.extend(track.length())
         for date_tracks in self.tracks_by_date.values():
-<<<<<<< HEAD
             length = pint.Quantity(sum(t.length() for t in date_tracks))
-=======
-            length = pint.quantity.Quantity(sum(t.length() for t in date_tracks))
->>>>>>> 3b62af57
             self.length_range_by_date.extend(length)
 
     def draw(self, drawer: "TracksDrawer", output: str) -> None:
@@ -289,13 +281,8 @@
             assert min_length is not None
             assert max_length is not None
         else:
-<<<<<<< HEAD
-            min_length = pint.Quantity(0.0)
-            max_length = pint.Quantity(0.0)
-=======
-            min_length = pint.quantity.Quantity(0.0, "meter")
-            max_length = pint.quantity.Quantity(0.0, "meter")
->>>>>>> 3b62af57
+            min_length = pint.Quantity(0.0, "meter")
+            max_length = pint.Quantity(0.0, "meter")
         g.add(
             d.text(
                 self.translate("Min") + ": " + self.format_distance(min_length),
